--- conflicted
+++ resolved
@@ -22,17 +22,7 @@
     - ATTACKING: plays attack animation when lifetime expires without being hit.
     - DESPAWN:  scales down and is removed.
 
-<<<<<<< HEAD
     Timings are driven via pygame.time.get_ticks() (frame-rate independent).
-=======
-    Timings are driven via pygame.time.get_ticks() (ms-precise, frame-rate independent).
-    
-    Visual Effects:
-    - Spawn effects: dust particles and yellow glow when appearing
-    - Hit effects: colorful impact particles when hit
-    - Death animation: sprite-based death sequence
-    - Health bar: color-coded timer showing remaining lifetime
->>>>>>> 8064c30d
     """
 
     SPAWN_ANIM_MS = 150
@@ -417,9 +407,6 @@
         """
         center = self.spawn.pos
         vertical_offset = self.get_vertical_offset(now_ms)
-<<<<<<< HEAD
-=======
-
         # Draw spawn effects first (behind zombie)
         self.draw_spawn_effects(surf)
         
@@ -427,7 +414,6 @@
         self.draw_hit_effects(surf)
         
         # Timer bar behind zombie
->>>>>>> 8064c30d
         self.draw_timer_bar(surf, now_ms)
         # self.draw_center_dot(surf, now_ms)
 
@@ -480,20 +466,6 @@
         elif self.hit:
             color = (128, 128, 128)  # Gray when hit
         else:
-<<<<<<< HEAD
             color = (0, 255, 0)      # Green when hittable
         # Draw hitbox outline
-        pygame.draw.rect(surf, color, hitbox_rect, 2)
-=======
-            sprite_width, sprite_height = self._scaled_size(self.scale_factor)
-
-        adjusted_cy = cy + vertical_offset
-
-        rect_left   = cx - sprite_width // 2
-        rect_top    = adjusted_cy - sprite_height // 2
-        rect_right  = rect_left + sprite_width
-        rect_bottom = rect_top + sprite_height
-
-        px, py = point
-        return (rect_left <= px <= rect_right) and (rect_top <= py <= rect_bottom)
->>>>>>> 8064c30d
+        pygame.draw.rect(surf, color, hitbox_rect, 2)