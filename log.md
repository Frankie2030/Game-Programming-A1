# Whack-a-Zombie Game Log

<<<<<<< HEAD
Log started at: 2025-08-28 23:07:23
=======
Log started at: 2025-08-31 00:18:30
>>>>>>> 0287ec9c

## Mouse Click Events

| Timestamp | Position (x,y) | Result | Details |
<<<<<<< HEAD
|-----------|---------------|--------|----------|
=======
|-----------|---------------|--------|----------|
| 00:18:46.708 | (359, 332) | HIT | Zombie at spawn (350, 345) |
| 00:18:47.804 | (233, 347) | HIT | Zombie at spawn (210, 345) |
| 00:18:49.098 | (805, 145) | HIT | Zombie at spawn (770, 155) |
| 00:18:50.076 | (661, 439) | HIT | Zombie at spawn (630, 440) |
| 00:18:51.183 | (804, 358) | HIT | Zombie at spawn (770, 345) |
| 00:18:52.184 | (229, 438) | HIT | Zombie at spawn (210, 440) |
>>>>>>> 0287ec9c
<|MERGE_RESOLUTION|>--- conflicted
+++ resolved
@@ -1,22 +1,45 @@
 # Whack-a-Zombie Game Log
 
-<<<<<<< HEAD
-Log started at: 2025-08-28 23:07:23
-=======
 Log started at: 2025-08-31 00:18:30
->>>>>>> 0287ec9c
 
 ## Mouse Click Events
 
 | Timestamp | Position (x,y) | Result | Details |
-<<<<<<< HEAD
 |-----------|---------------|--------|----------|
-=======
-|-----------|---------------|--------|----------|
-| 00:18:46.708 | (359, 332) | HIT | Zombie at spawn (350, 345) |
-| 00:18:47.804 | (233, 347) | HIT | Zombie at spawn (210, 345) |
-| 00:18:49.098 | (805, 145) | HIT | Zombie at spawn (770, 155) |
-| 00:18:50.076 | (661, 439) | HIT | Zombie at spawn (630, 440) |
-| 00:18:51.183 | (804, 358) | HIT | Zombie at spawn (770, 345) |
-| 00:18:52.184 | (229, 438) | HIT | Zombie at spawn (210, 440) |
->>>>>>> 0287ec9c
+| 23:03:02.580 | (497, 346) | HIT | Zombie at spawn (490, 345) |
+| 23:03:03.517 | (642, 328) | HIT | Zombie at spawn (630, 345) |
+| 23:03:04.568 | (221, 341) | HIT | Zombie at spawn (210, 345) |
+| 23:03:05.324 | (366, 227) | HIT | Brain pickup at spawn (350, 250) - gained 1 life |
+| 23:03:05.759 | (364, 428) | HIT | Zombie at spawn (350, 440) |
+| 23:03:06.428 | (207, 424) | HIT | Zombie at spawn (210, 440) |
+| 23:03:07.429 | (411, 456) | MISS | No target hit |
+| 23:03:07.762 | (378, 449) | HIT | Zombie at spawn (350, 440) |
+| 23:03:08.885 | (673, 262) | HIT | Zombie at spawn (630, 250) |
+| 23:03:09.254 | (768, 259) | HIT | Brain pickup at spawn (770, 250) - gained 1 life |
+| 23:03:09.735 | (664, 170) | HIT | Zombie at spawn (630, 155) |
+| 23:03:10.465 | (512, 177) | HIT | Zombie at spawn (490, 155) |
+| 23:03:11.514 | (209, 149) | HIT | Zombie at spawn (210, 155) |
+| 23:03:11.516 | LEVEL UP | SYSTEM | Reached level 2 |
+| 23:03:12.617 | (509, 362) | HIT | Zombie at spawn (490, 345) |
+| 23:03:13.464 | (213, 239) | HIT | Zombie at spawn (210, 250) |
+| 23:03:14.449 | (806, 266) | HIT | Zombie at spawn (770, 250) |
+| 23:03:15.188 | (637, 440) | HIT | Zombie at spawn (630, 440) |
+| 23:03:16.243 | (656, 153) | HIT | Zombie at spawn (630, 155) |
+| 23:03:16.877 | (777, 252) | HIT | Zombie at spawn (770, 250) |
+| 23:03:17.474 | (369, 315) | HIT | Brain pickup at spawn (350, 345) - no life gained (at max) |
+| 23:03:18.031 | (522, 256) | HIT | Zombie at spawn (490, 250) |
+| 23:03:18.876 | (508, 171) | HIT | Zombie at spawn (490, 155) |
+| 23:03:20.272 | (236, 262) | HIT | Zombie at spawn (210, 250) |
+| 23:03:21.230 | (815, 164) | HIT | Zombie at spawn (770, 155) |
+| 23:03:21.231 | LEVEL UP | SYSTEM | Reached level 3 |
+| 23:03:22.118 | (250, 246) | HIT | Zombie at spawn (210, 250) |
+| 23:03:22.633 | (374, 246) | HIT | Zombie at spawn (350, 250) |
+| 23:03:23.582 | (231, 336) | HIT | Zombie at spawn (210, 345) |
+| 23:03:24.558 | (667, 430) | HIT | Zombie at spawn (630, 440) |
+| 23:03:25.319 | (789, 250) | HIT | Zombie at spawn (770, 250) |
+| 23:03:26.926 | (365, 153) | HIT | Zombie at spawn (350, 155) |
+| 23:03:27.448 | (205, 350) | HIT | Zombie at spawn (210, 345) |
+| 23:03:28.443 | (515, 263) | HIT | Zombie at spawn (490, 250) |
+| 23:03:29.282 | (663, 268) | HIT | Zombie at spawn (630, 250) |
+| 23:03:30.144 | (654, 178) | HIT | Zombie at spawn (630, 155) |
+| 23:03:30.144 | LEVEL UP | SYSTEM | Reached level 4 |